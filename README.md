# Time Series Library (TSlib)
TSlib is an open-source library for deep learning researchers, especially for deep time series analysis.

We provide a neat code base to evaluate advanced deep time series models or develop your own model, which covers five mainstream tasks: **long- and short-term forecasting, imputation, anomaly detection, and classification.**

:triangular_flag_on_post:**News** (2023.10) We add an official implementation to [iTransformer](https://arxiv.org/abs/2310.06625), which is the state-of-the-art model for long-term forecasting.

:triangular_flag_on_post:**News** (2023.09) We added a detailed [tutorial](https://github.com/thuml/Time-Series-Library/blob/main/tutorial/TimesNet_tutorial.ipynb) for [TimesNet](https://openreview.net/pdf?id=ju_Uqw384Oq) and this library, which is quite friendly to beginners of deep time series analysis.

## Leaderboard for Time Series Analysis

Till October 2023, the top three models for five different tasks are:

| Model<br>Ranking | Long-term<br>Forecasting                          | Short-term<br>Forecasting                                    | Imputation                                                   | Anomaly<br>Detection                                         | Classification                                     |
| ---------------- |---------------------------------------------------| ------------------------------------------------------------ | ------------------------------------------------------------ | ------------------------------------------------------------ | -------------------------------------------------- |
| 🥇 1st            | [iTransformer](https://arxiv.org/abs/2310.06625)  | [TimesNet](https://arxiv.org/abs/2210.02186)                 | [TimesNet](https://arxiv.org/abs/2210.02186)                 | [TimesNet](https://arxiv.org/abs/2210.02186)                 | [TimesNet](https://arxiv.org/abs/2210.02186)       |
| 🥈 2nd            |   [PatchTST](https://github.com/yuqinie98/PatchTST)    | [Non-stationary<br/>Transformer](https://github.com/thuml/Nonstationary_Transformers) | [Non-stationary<br/>Transformer](https://github.com/thuml/Nonstationary_Transformers) | [Non-stationary<br/>Transformer](https://github.com/thuml/Nonstationary_Transformers) | [FEDformer](https://github.com/MAZiqing/FEDformer) |
| 🥉 3rd            | [TimesNet](https://arxiv.org/abs/2210.02186) | [FEDformer](https://github.com/MAZiqing/FEDformer)           | [Autoformer](https://github.com/thuml/Autoformer)            | [Informer](https://github.com/zhouhaoyi/Informer2020)        | [Autoformer](https://github.com/thuml/Autoformer)  |

<<<<<<< HEAD
**Note: We will keep updating this leaderboard.** If you have proposed advanced and awesome models, you can send us your paper/code link or raise a pull request. We will add them to this repo and update the leaderboard as soon as possible.
=======
**Note: We will keep updating this leaderboard.** If you have proposed advanced and awesome models, you are welcome to send your paper/code link to us or raise a pull request. We will add them to this repo and update the leaderboard as soon as possible.
>>>>>>> 5698e7b2

**Compared models of this leaderboard.** ☑ means that their codes have already been included in this repo.
  - [x] **iTransformer** - iTransformer: Inverted Transformers Are Effective for Time Series Forecasting [[arXiv 2023]](https://arxiv.org/abs/2310.06625) [[Code]](https://github.com/thuml/Time-Series-Library/blob/main/models/iTransformer.py)
  - [x] **PatchTST** - A Time Series is Worth 64 Words: Long-term Forecasting with Transformers [[ICLR 2023]](https://openreview.net/pdf?id=Jbdc0vTOcol) [[Code]](https://github.com/thuml/Time-Series-Library/blob/main/models/PatchTST.py)
  - [x] **TimesNet** - TimesNet: Temporal 2D-Variation Modeling for General Time Series Analysis [[ICLR 2023]](https://openreview.net/pdf?id=ju_Uqw384Oq) [[Code]](https://github.com/thuml/Time-Series-Library/blob/main/models/TimesNet.py)
 [[ICLR 2024]](https://arxiv.org/abs/2310.06625) [[Code]](https://github.com/thuml/Time-Series-Library/blob/main/models/iTransformer.py)
  - [x] **DLinear** - Are Transformers Effective for Time Series Forecasting? [[AAAI 2023]](https://arxiv.org/pdf/2205.13504.pdf) [[Code]](https://github.com/thuml/Time-Series-Library/blob/main/models/DLinear.py)
  - [x] **LightTS** - Less Is More: Fast Multivariate Time Series Forecasting with Light Sampling-oriented MLP Structures [[arXiv 2022]](https://arxiv.org/abs/2207.01186) [[Code]](https://github.com/thuml/Time-Series-Library/blob/main/models/LightTS.py)
  - [x] **ETSformer** - ETSformer: Exponential Smoothing Transformers for Time-series Forecasting [[arXiv 2022]](https://arxiv.org/abs/2202.01381) [[Code]](https://github.com/thuml/Time-Series-Library/blob/main/models/ETSformer.py)
  - [x] **Non-stationary Transformer** - Non-stationary Transformers: Exploring the Stationarity in Time Series Forecasting [[NeurIPS 2022]](https://openreview.net/pdf?id=ucNDIDRNjjv) [[Code]](https://github.com/thuml/Time-Series-Library/blob/main/models/Nonstationary_Transformer.py)
  - [x] **FEDformer** - FEDformer: Frequency Enhanced Decomposed Transformer for Long-term Series Forecasting [[ICML 2022]](https://proceedings.mlr.press/v162/zhou22g.html) [[Code]](https://github.com/thuml/Time-Series-Library/blob/main/models/FEDformer.py)
  - [x] **Pyraformer** - Pyraformer: Low-complexity Pyramidal Attention for Long-range Time Series Modeling and Forecasting [[ICLR 2022]](https://openreview.net/pdf?id=0EXmFzUn5I) [[Code]](https://github.com/thuml/Time-Series-Library/blob/main/models/Pyraformer.py)
  - [x] **Autoformer** - Autoformer: Decomposition Transformers with Auto-Correlation for Long-Term Series Forecasting [[NeurIPS 2021]](https://openreview.net/pdf?id=I55UqU-M11y) [[Code]](https://github.com/thuml/Time-Series-Library/blob/main/models/Autoformer.py)
  - [x] **Informer** - Informer: Beyond Efficient Transformer for Long Sequence Time-Series Forecasting [[AAAI 2021]](https://ojs.aaai.org/index.php/AAAI/article/view/17325/17132) [[Code]](https://github.com/thuml/Time-Series-Library/blob/main/models/Informer.py)
  - [x] **Reformer** - Reformer: The Efficient Transformer [[ICLR 2020]](https://openreview.net/forum?id=rkgNKkHtvB) [[Code]](https://github.com/thuml/Time-Series-Library/blob/main/models/Reformer.py)
  - [x] **Transformer** - Attention is All You Need [[NeurIPS 2017]](https://proceedings.neurips.cc/paper/2017/file/3f5ee243547dee91fbd053c1c4a845aa-Paper.pdf) [[Code]](https://github.com/thuml/Time-Series-Library/blob/main/models/Transformer.py)

See our latest paper [[TimesNet]](https://arxiv.org/abs/2210.02186) for the comprehensive benchmark. We will release a real-time updated online version soon.

**Newly added baselines.** We will add them to the leaderboard after a comprehensive evaluation.
  - [x] **FiLM** - FiLM: Frequency improved Legendre Memory Model for Long-term Time Series Forecasting [[NeurIPS 2022]](https://openreview.net/forum?id=zTQdHSQUQWc)[[Code]](https://github.com/thuml/Time-Series-Library/blob/main/models/FiLM.py)
  - [x] **MICN** - MICN: Multi-scale Local and Global Context Modeling for Long-term Series Forecasting [[ICLR 2023]](https://openreview.net/pdf?id=zt53IDUR1U)[[Code]](https://github.com/thuml/Time-Series-Library/blob/main/models/MICN.py)
  - [x] **Crossformer** - Crossformer: Transformer Utilizing Cross-Dimension Dependency for Multivariate Time Series Forecasting [[ICLR 2023]](https://openreview.net/pdf?id=vSVLM2j9eie)[[Code]](https://github.com/thuml/Time-Series-Library/blob/main/models/Crossformer.py)
 
## Usage

1. Install Python 3.8. For convenience, execute the following command.

```
pip install -r requirements.txt
```

2. Prepare Data. You can obtain the well pre-processed datasets from [[Google Drive]](https://drive.google.com/drive/folders/13Cg1KYOlzM5C7K8gK8NfC-F3EYxkM3D2?usp=sharing), [[Tsinghua Cloud]](https://cloud.tsinghua.edu.cn/f/84fbc752d0e94980a610/), or [[Baidu Drive]](https://pan.baidu.com/s/1r3KhGd0Q9PJIUZdfEYoymg?pwd=i9iy), Then place the downloaded data in the folder`./dataset`. Here is a summary of supported datasets.

<p align="center">
<img src=".\pic\dataset.png" height = "200" alt="" align=center />
</p>

3. Train and evaluate model. We provide the experiment scripts for all benchmarks under the folder `./scripts/`. You can reproduce the experiment results as the following examples:

```
# long-term forecast
bash ./scripts/long_term_forecast/ETT_script/TimesNet_ETTh1.sh
# short-term forecast
bash ./scripts/short_term_forecast/TimesNet_M4.sh
# imputation
bash ./scripts/imputation/ETT_script/TimesNet_ETTh1.sh
# anomaly detection
bash ./scripts/anomaly_detection/PSM/TimesNet.sh
# classification
bash ./scripts/classification/TimesNet.sh
```

4. Develop your own model.

- Add the model file to the folder `./models`. You can follow the `./models/Transformer.py`.
- Include the newly added model in the `Exp_Basic.model_dict` of  `./exp/exp_basic.py`.
- Create the corresponding scripts under the folder `./scripts`.

## Citation

If you find this repo useful, please cite our paper.

```
@inproceedings{wu2023timesnet,
  title={TimesNet: Temporal 2D-Variation Modeling for General Time Series Analysis},
  author={Haixu Wu and Tengge Hu and Yong Liu and Hang Zhou and Jianmin Wang and Mingsheng Long},
  booktitle={International Conference on Learning Representations},
  year={2023},
}
```

## Contact
If you have any questions or suggestions, feel free to contact:

- Haixu Wu (wuhx23@mails.tsinghua.edu.cn)
- Tengge Hu (htg21@mails.tsinghua.edu.cn)
- Haoran Zhang (z-hr20@mails.tsinghua.edu.cn)
- Jiawei Guo (guo-jw21@mails.tsinghua.edu.cn)

<<<<<<< HEAD
Or describe it in Issues. Recently, Jiawei Guo is the main maintainer of this library 😊.
=======
or describe it in Issues. Recently, Jiawei Guo is the main maintainer of this library 😊.
>>>>>>> 5698e7b2

## Acknowledgement

This project is supported by the National Key R&D Program of China (2021YFB1715200).

This library is constructed based on the following repos:

- Forecasting: https://github.com/thuml/Autoformer

- Anomaly Detection: https://github.com/thuml/Anomaly-Transformer

- Classification: https://github.com/thuml/Flowformer

All the experiment datasets are public, and we obtain them from the following links:

- Long-term Forecasting and Imputation: https://github.com/thuml/Autoformer

- Short-term Forecasting: https://github.com/ServiceNow/N-BEATS

- Anomaly Detection: https://github.com/thuml/Anomaly-Transformer

- Classification: https://www.timeseriesclassification.com/<|MERGE_RESOLUTION|>--- conflicted
+++ resolved
@@ -17,11 +17,8 @@
 | 🥈 2nd            |   [PatchTST](https://github.com/yuqinie98/PatchTST)    | [Non-stationary<br/>Transformer](https://github.com/thuml/Nonstationary_Transformers) | [Non-stationary<br/>Transformer](https://github.com/thuml/Nonstationary_Transformers) | [Non-stationary<br/>Transformer](https://github.com/thuml/Nonstationary_Transformers) | [FEDformer](https://github.com/MAZiqing/FEDformer) |
 | 🥉 3rd            | [TimesNet](https://arxiv.org/abs/2210.02186) | [FEDformer](https://github.com/MAZiqing/FEDformer)           | [Autoformer](https://github.com/thuml/Autoformer)            | [Informer](https://github.com/zhouhaoyi/Informer2020)        | [Autoformer](https://github.com/thuml/Autoformer)  |
 
-<<<<<<< HEAD
+
 **Note: We will keep updating this leaderboard.** If you have proposed advanced and awesome models, you can send us your paper/code link or raise a pull request. We will add them to this repo and update the leaderboard as soon as possible.
-=======
-**Note: We will keep updating this leaderboard.** If you have proposed advanced and awesome models, you are welcome to send your paper/code link to us or raise a pull request. We will add them to this repo and update the leaderboard as soon as possible.
->>>>>>> 5698e7b2
 
 **Compared models of this leaderboard.** ☑ means that their codes have already been included in this repo.
   - [x] **iTransformer** - iTransformer: Inverted Transformers Are Effective for Time Series Forecasting [[arXiv 2023]](https://arxiv.org/abs/2310.06625) [[Code]](https://github.com/thuml/Time-Series-Library/blob/main/models/iTransformer.py)
@@ -102,11 +99,7 @@
 - Haoran Zhang (z-hr20@mails.tsinghua.edu.cn)
 - Jiawei Guo (guo-jw21@mails.tsinghua.edu.cn)
 
-<<<<<<< HEAD
-Or describe it in Issues. Recently, Jiawei Guo is the main maintainer of this library 😊.
-=======
-or describe it in Issues. Recently, Jiawei Guo is the main maintainer of this library 😊.
->>>>>>> 5698e7b2
+Or describe it in Issues.
 
 ## Acknowledgement
 
